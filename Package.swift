// swift-tools-version:5.0
//===--- Package.swift ----------------------------------------*- swift -*-===//
//
// This source file is part of the Swift Numerics open source project
//
// Copyright (c) 2019-2020 Apple Inc. and the Swift Numerics project authors
// Licensed under Apache License v2.0 with Runtime Library Exception
//
// See https://swift.org/LICENSE.txt for license information
//
//===----------------------------------------------------------------------===//

import PackageDescription

let package = Package(
  name: "swift-numerics",
  products: [
    .library(name: "BigIntModule", targets: ["BigIntModule"]),
    .library(name: "ComplexModule", targets: ["ComplexModule"]),
    .library(name: "Numerics", targets: ["Numerics"]),
    .library(name: "RealModule", targets: ["RealModule"]),
  ],
  dependencies: [
    .package(url: "https://github.com/attaswift/BigInt.git", from: "3.0.0")
  ],
  targets: [
    .target(name: "BigIntModule", dependencies: []),
    .target(name: "ComplexModule", dependencies: ["RealModule"]),
<<<<<<< HEAD
    .target(name: "Numerics", dependencies: ["BigIntModule", "ComplexModule", "RealModule"]),
    .target(name: "_NumericsShims", dependencies: []),
    .target(name: "RealModule", dependencies: ["_NumericsShims"]),
    
    .testTarget(name: "BigIntTests", dependencies: ["BigIntModule", "BigInt"]),
    .testTarget(name: "ComplexTests", dependencies: ["ComplexModule", "_NumericsShims"]),
    .testTarget(name: "RealTests", dependencies: ["RealModule"]),
=======
    .target(name: "Numerics", dependencies: ["ComplexModule", "RealModule"]),
    .target(name: "RealModule", dependencies: ["_NumericsShims"]),
    
    .target(name: "_NumericsShims", dependencies: []),
    .target(name: "_TestSupport", dependencies: ["Numerics"]),
    
    .testTarget(name: "ComplexTests", dependencies: ["_TestSupport"]),
    .testTarget(name: "RealTests", dependencies: ["_TestSupport"]),
>>>>>>> 6b243335
  ]
)<|MERGE_RESOLUTION|>--- conflicted
+++ resolved
@@ -26,23 +26,14 @@
   targets: [
     .target(name: "BigIntModule", dependencies: []),
     .target(name: "ComplexModule", dependencies: ["RealModule"]),
-<<<<<<< HEAD
     .target(name: "Numerics", dependencies: ["BigIntModule", "ComplexModule", "RealModule"]),
-    .target(name: "_NumericsShims", dependencies: []),
-    .target(name: "RealModule", dependencies: ["_NumericsShims"]),
-    
-    .testTarget(name: "BigIntTests", dependencies: ["BigIntModule", "BigInt"]),
-    .testTarget(name: "ComplexTests", dependencies: ["ComplexModule", "_NumericsShims"]),
-    .testTarget(name: "RealTests", dependencies: ["RealModule"]),
-=======
-    .target(name: "Numerics", dependencies: ["ComplexModule", "RealModule"]),
     .target(name: "RealModule", dependencies: ["_NumericsShims"]),
     
     .target(name: "_NumericsShims", dependencies: []),
     .target(name: "_TestSupport", dependencies: ["Numerics"]),
     
+    .testTarget(name: "BigIntTests", dependencies: ["_TestSupport", "BigInt"]),
     .testTarget(name: "ComplexTests", dependencies: ["_TestSupport"]),
     .testTarget(name: "RealTests", dependencies: ["_TestSupport"]),
->>>>>>> 6b243335
   ]
 )