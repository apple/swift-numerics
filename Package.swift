// swift-tools-version:5.0
//===--- Package.swift ----------------------------------------*- swift -*-===//
//
// This source file is part of the Swift Numerics open source project
//
// Copyright (c) 2019 Apple Inc. and the Swift Numerics project authors
// Licensed under Apache License v2.0 with Runtime Library Exception
//
// See https://swift.org/LICENSE.txt for license information
//
//===----------------------------------------------------------------------===//

import PackageDescription

let package = Package(
  name: "swift-numerics",
  products: [
    .library(name: "ComplexModule", targets: ["ComplexModule"]),
    .library(name: "Numerics", targets: ["Numerics"]),
    .library(name: "RealModule", targets: ["RealModule"]),
    .library(name: "_CComplex", targets: ["_CComplex"]),
  ],
  dependencies: [
  ],
  targets: [
    .target(name: "ComplexModule", dependencies: ["RealModule"]),
    .target(name: "Numerics", dependencies: ["ComplexModule", "RealModule"]),
    .target(name: "RealModule", dependencies: ["_NumericsShims"]),
<<<<<<< HEAD
    .target(name: "_CComplex", dependencies: []),
    .testTarget(name: "ComplexTests", dependencies: ["Numerics", "_CComplex"]),
    .testTarget(name: "RealTests", dependencies: ["RealModule"]),
=======
    
    .target(name: "_NumericsShims", dependencies: []),
    .target(name: "_TestSupport", dependencies: ["Numerics"]),
    
    .testTarget(name: "ComplexTests", dependencies: ["_TestSupport"]),
    .testTarget(name: "RealTests", dependencies: ["_TestSupport"]),
>>>>>>> 3811e3bc
  ]
)<|MERGE_RESOLUTION|>--- conflicted
+++ resolved
@@ -26,17 +26,10 @@
     .target(name: "ComplexModule", dependencies: ["RealModule"]),
     .target(name: "Numerics", dependencies: ["ComplexModule", "RealModule"]),
     .target(name: "RealModule", dependencies: ["_NumericsShims"]),
-<<<<<<< HEAD
     .target(name: "_CComplex", dependencies: []),
-    .testTarget(name: "ComplexTests", dependencies: ["Numerics", "_CComplex"]),
-    .testTarget(name: "RealTests", dependencies: ["RealModule"]),
-=======
-    
     .target(name: "_NumericsShims", dependencies: []),
     .target(name: "_TestSupport", dependencies: ["Numerics"]),
-    
-    .testTarget(name: "ComplexTests", dependencies: ["_TestSupport"]),
+    .testTarget(name: "ComplexTests", dependencies: ["_TestSupport", "_CComplex"]),
     .testTarget(name: "RealTests", dependencies: ["_TestSupport"]),
->>>>>>> 3811e3bc
   ]
 )